# pylint: disable=no-value-for-parameter
import os
from pathlib import Path
<<<<<<< HEAD
=======
from PIL import Image
from typing import Optional
>>>>>>> f19bf73a

import numpy as np
import pytorch_lightning as pl
import torch
import torch.nn as nn
from PIL import Image
from pytorch_lightning.callbacks import LearningRateMonitor, ModelSummary
from pytorch_lightning.loggers import TensorBoardLogger

from combine_Loss import TemporalConsistencyLoss
from jepa_datasets import VideoDataModule
from pretrain_VJEPA_static_scene import VJEPA
from utils.types import Number


class LambdaLayer(nn.Module):
    def __init__(self, func):
        super(LambdaLayer, self).__init__()
        self.func = func

    def forward(self, x):
        return self.func(x)


class VJEPA_FT(pl.LightningModule):
    def __init__(
        self,
        pretrained_model_path,
        output_channels,
        output_height,
        output_width,
        frame_count,
        lr=1e-4,
        weight_decay=0,
        drop_path=0.1,
        num_decoder_layers=6,
    ):
        super().__init__()
        self.save_hyperparameters()

        # Set learning parameters
        self.lr = lr
        self.weight_decay = weight_decay
        self.frame_count = frame_count
        self.pretrained_model_path = pretrained_model_path
        self.drop_path = drop_path
        self.output_channels = output_channels
        self.output_height = output_height
        self.output_width = output_width

        self.target_aspect_ratio: float = 0.75
        self.target_scale_interval: float = 0.15
        self.context_aspect_ratio: Number = 1
        self.context_scale: float = 0.85
        self.patch_size = (4, 16, 16)

        # Load the pretrained IJEPA model for video-based architecture
        self.pretrained_model = VJEPA.load_from_checkpoint(self.pretrained_model_path)
        self.pretrained_model.mode = "test"
        self.pretrained_model.phase = "videos"
        self.pretrained_model.layer_dropout = self.drop_path

<<<<<<< HEAD
        # Freeze encoder initially
        for param in self.pretrained_model.model.parameters():
            param.requires_grad = False

        self.average_pool = nn.AvgPool1d((self.pretrained_model.embed_dim), stride=1)
=======
        # Freeze all parameters in the pretrained model (backbone)
        for param in self.pretrained_model.parameters():
            param.requires_grad = False  # Freeze the pretrained model's parameters

        self.temporal_attention = nn.MultiheadAttention(
            embed_dim=self.pretrained_model.embed_dim,
            num_heads=8,  # or suitable number of heads
        )
>>>>>>> f19bf73a

        self.mlp_head = nn.Sequential(
            nn.LayerNorm(self.pretrained_model.embed_dim),
            nn.Linear(self.pretrained_model.embed_dim, np.prod(self.patch_size)),
            nn.Unflatten(
                1,
                (
                    self.pretrained_model.num_frames
                    // self.pretrained_model.tubelet_size,
                    self.pretrained_model.img_size[0]
                    // self.pretrained_model.patch_size[0],
                    self.pretrained_model.img_size[1]
                    // self.pretrained_model.patch_size[1],
                ),
            ),
            LambdaLayer(lambda x: x.permute(0, 4, 1, 2, 3)),
            nn.ReLU(),
            nn.Conv3d(
                in_channels=np.prod(self.patch_size),
                out_channels=np.prod(self.patch_size),
                kernel_size=(3, 1, 1),
                stride=(1, 1, 1),
                padding=(1, 0, 0),  # Temporal padding
            ),  # Temporal convolution
            nn.ConvTranspose3d(
                in_channels=np.prod(self.patch_size),
                out_channels=3,
                kernel_size=(
                    self.pretrained_model.tubelet_size,
                    self.pretrained_model.patch_size[0],
                    self.pretrained_model.patch_size[1],
                ),
                stride=(
                    self.pretrained_model.tubelet_size,
                    self.pretrained_model.patch_size[0],
                    self.pretrained_model.patch_size[1],
                ),
            ),
        )

        # define loss
        self.criterion = nn.MSELoss()

    def forward(self, x):
        x = self.pretrained_model(
            x=x,
            target_aspect_ratio=self.target_aspect_ratio,
            target_scale=self.target_scale_interval,
            context_aspect_ratio=self.context_aspect_ratio,
            context_scale=self.context_scale,
            static_scene_temporal_reasoning=False,
            use_static_positional_embedding=False,
        )
        print(f"SHAPE BEFORE MLP: {x.shape=}")
        temporal_output, _ = self.temporal_attention(x, x, x)
        x = self.mlp_head(
            temporal_output
        )  # [batch_size, output_channels, frame_count, output_height, output_width]
        print(f"SHAPE AFTER MLP: {x.shape=}")

        return x

    def training_step(self, batch, batch_idx):
        clip: torch.Tensor
        running_loss = 0.0
        running_accuracy = 0.0
        for clip in batch:
            print(f"{clip.shape=}")
            y_hat = self(x=clip)
            print(f"{y_hat.shape=}")
            save_frames_to_folder(
                video_tensor=y_hat,
                original_tensor=clip,
                folder_name="finetune/video",
                batch_idx=batch_idx,
            )
            loss = self.criterion(y_hat, clip)  # calculate loss
            accuracy = (
                (y_hat.argmax(dim=1) == clip.argmax(dim=1)).float().mean()
            )  # calculate accuracy
            running_loss += loss
            running_accuracy += accuracy

        running_accuracy /= len(batch)
        running_loss /= len(batch)
        self.log("train_accuracy", running_accuracy)
        self.log("train_loss", running_loss)
        print("train_accuracy", running_accuracy)
        print("train_loss", running_loss)

        # Save a checkpoint every N batches (e.g., every 100 batches)
        if batch_idx % self.pretrained_model.mid_epoch_savepoint == 0:
            self.pretrained_model.save_mid_epoch_checkpoint(batch_idx)

        return running_loss

    def validation_step(self, batch, batch_idx):
        clip: torch.Tensor
        running_loss = 0.0
        running_accuracy = 0.0
        for clip in batch:
            y_hat = self(x=clip)
            print(f"{y_hat.shape=}")
            save_frames_to_folder(
                video_tensor=y_hat,
                original_tensor=clip,
                folder_name="finetune/video",
                batch_idx=batch_idx,
            )
            loss = self.criterion(y_hat, clip)  # calculate loss
            accuracy = (
                (y_hat.argmax(dim=1) == clip.argmax(dim=1)).float().mean()
            )  # calculate accuracy
            running_loss += loss
            running_accuracy += accuracy

        running_accuracy /= len(batch)
        running_loss /= len(batch)
        self.log("val_accuracy", running_accuracy)
        self.log("val_loss", running_loss)
        print("val_accuracy", running_accuracy)
        print("val_loss", running_loss)
        return running_loss

    def configure_optimizers(self):
        optimizer = torch.optim.Adam(
            self.parameters(), lr=self.lr, weight_decay=self.weight_decay
        )
        return optimizer


def save_frames_to_folder(video_tensor, original_tensor, folder_name, batch_idx):
    # Create folder structure with unique folder names
    if batch_idx % 5000 != 0:
        return

    base_folder = f"{folder_name}/{batch_idx}"
    pred_folder = os.path.join(base_folder, "pred")
    target_folder = os.path.join(base_folder, "target")

    # Create directories if they don't exist
    os.makedirs(pred_folder, exist_ok=True)
    os.makedirs(target_folder, exist_ok=True)

    video_tensor = video_tensor.squeeze(
        0
    )  # Now target_tensor has shape [3, num_frames, height, width]
    original_tensor = original_tensor.squeeze(0)

    video_tensor = video_tensor.cpu()  # Move to CPU if on CUDA
    original_tensor = original_tensor.cpu()
    # Iterate over each frame
    for i in range(
        video_tensor.shape[1]
    ):  # target_tensor.shape[1] is the number of frames
        # Extract frames from target and original tensors
        if video_tensor.dim() == 5:
            video_tensor = video_tensor[0]
        if original_tensor.dim() == 5:
            original_tensor = original_tensor[0]
        target_frame = video_tensor[:, i, :, :]  # Shape [3, height, width]
        original_frame = original_tensor[:, i, :, :]  # Shape [3, height, width]

        target_frame = target_frame - target_frame.min()  # Shift the minimum value to 0
        target_frame = target_frame / target_frame.max()  # Normalize to [0, 1]
        target_frame = target_frame * 255  # Scale to [0, 255]
        target_frame = target_frame.byte()

        original_frame = (
            original_frame - original_frame.min()
        )  # Shift the minimum value to 0
        original_frame = original_frame / original_frame.max()  # Normalize to [0, 1]
        original_frame = original_frame * 255  # Scale to [0, 255]
        original_frame = original_frame.byte()

        # Convert the tensor to a PIL Image (from [C, H, W] to [H, W, C])
        target_frame_image = target_frame.permute(
            1, 2, 0
        ).byte()  # Shape [height, width, 3]
        original_frame_image = original_frame.permute(
            1, 2, 0
        ).byte()  # Shape [height, width, 3]

        # Convert to PIL Image and save them in respective subfolders
        target_pil_image = Image.fromarray(
            target_frame_image.numpy()
        )  # Convert to PIL Image
        original_pil_image = Image.fromarray(
            original_frame_image.numpy()
        )  # Convert to PIL Image

        # Save the frames as PNG images
        target_pil_image.save(
            os.path.join(pred_folder, f"frame_{i+1}.png")
        )  # Save target frame
        original_pil_image.save(
            os.path.join(target_folder, f"frame_{i+1}.png")
        )  # Save original frame

    print(
        f"Saved {video_tensor.shape[1]} frames to 'target' and 'original' subfolders under '{base_folder}'."
    )


if __name__ == "__main__":
    # import time

    # time.sleep(60 * 90)

    checkpoint_dir: str = "lightning_logs/v-jepa/finetune/videos/version_0"
    checkpoint_path: Path = sorted(list(Path(checkpoint_dir).rglob("*.ckpt")))[-1]
    print(f"{checkpoint_path=}")

    torch.set_float32_matmul_precision("medium")
    torch.cuda.empty_cache()
    dataset: Path = Path("/mnt/data/video/kinetics-dataset/k400").resolve()

    img_size: int = 224
    frame_count: int = 8

    dataset_module = VideoDataModule(
        dataset_path=dataset,
        batch_size=16,
        frames_per_clip=frame_count,
        num_workers=os.cpu_count() // 2,
        pin_memory=True,
        prefetch_factor=4,
        frame_step=8,
        num_clips=2,
    )

    mid_epoch_checkpoint_path: Optional[str] = (
        "D:/MDX/Thesis/new-jepa/jepa/mid_epoch_checkpoints/checkpoint_batch_1600.ckpt"
        # None
    )

    model = VJEPA_FT(
        pretrained_model_path="lightning_logs/v-jepa/pretrain/videos/version_3/checkpoints/epoch=2-step=45234.ckpt",
        frame_count=frame_count,
        output_channels=3,
        output_height=img_size,
        output_width=img_size,
    )

    lr_monitor = LearningRateMonitor(logging_interval="step")
    model_summary = ModelSummary(max_depth=2)

    logger = TensorBoardLogger(
        "lightning_logs",
        name="v-jepa/finetune/videos/",
    )

    trainer = pl.Trainer(
        accelerator="gpu",
        devices=1,
        max_epochs=6,
        callbacks=[lr_monitor, model_summary],
        logger=logger,
        gradient_clip_val=0.1,
        profiler="advanced",
    )

<<<<<<< HEAD
    trainer.fit(model, dataset_module, ckpt_path=str(checkpoint_path))
=======
    trainer.fit(
        model=model, datamodule=dataset_module, ckpt_path=mid_epoch_checkpoint_path
    )
>>>>>>> f19bf73a
<|MERGE_RESOLUTION|>--- conflicted
+++ resolved
@@ -1,11 +1,7 @@
 # pylint: disable=no-value-for-parameter
 import os
 from pathlib import Path
-<<<<<<< HEAD
-=======
-from PIL import Image
 from typing import Optional
->>>>>>> f19bf73a
 
 import numpy as np
 import pytorch_lightning as pl
@@ -68,13 +64,6 @@
         self.pretrained_model.phase = "videos"
         self.pretrained_model.layer_dropout = self.drop_path
 
-<<<<<<< HEAD
-        # Freeze encoder initially
-        for param in self.pretrained_model.model.parameters():
-            param.requires_grad = False
-
-        self.average_pool = nn.AvgPool1d((self.pretrained_model.embed_dim), stride=1)
-=======
         # Freeze all parameters in the pretrained model (backbone)
         for param in self.pretrained_model.parameters():
             param.requires_grad = False  # Freeze the pretrained model's parameters
@@ -83,7 +72,6 @@
             embed_dim=self.pretrained_model.embed_dim,
             num_heads=8,  # or suitable number of heads
         )
->>>>>>> f19bf73a
 
         self.mlp_head = nn.Sequential(
             nn.LayerNorm(self.pretrained_model.embed_dim),
@@ -289,13 +277,6 @@
 
 
 if __name__ == "__main__":
-    # import time
-
-    # time.sleep(60 * 90)
-
-    checkpoint_dir: str = "lightning_logs/v-jepa/finetune/videos/version_0"
-    checkpoint_path: Path = sorted(list(Path(checkpoint_dir).rglob("*.ckpt")))[-1]
-    print(f"{checkpoint_path=}")
 
     torch.set_float32_matmul_precision("medium")
     torch.cuda.empty_cache()
@@ -310,6 +291,7 @@
         frames_per_clip=frame_count,
         num_workers=os.cpu_count() // 2,
         pin_memory=True,
+        prefetch_factor=4,
         prefetch_factor=4,
         frame_step=8,
         num_clips=2,
@@ -346,10 +328,6 @@
         profiler="advanced",
     )
 
-<<<<<<< HEAD
-    trainer.fit(model, dataset_module, ckpt_path=str(checkpoint_path))
-=======
     trainer.fit(
         model=model, datamodule=dataset_module, ckpt_path=mid_epoch_checkpoint_path
-    )
->>>>>>> f19bf73a
+    )