# pylint: disable=no-value-for-parameter
import os
from pathlib import Path

import numpy as np
import pytorch_lightning as pl
import torch
import torch.nn as nn
from PIL import Image
from pytorch_lightning.callbacks import LearningRateMonitor, ModelSummary
from pytorch_lightning.loggers import TensorBoardLogger

from jepa_datasets import VideoDataModule
from pretrain_VJEPA_static_scene import VJEPA
from utils.types import Number


class LambdaLayer(nn.Module):
    def __init__(self, func):
        super(LambdaLayer, self).__init__()
        self.func = func

    def forward(self, x):
        return self.func(x)


class VJEPA_FT(pl.LightningModule):
    def __init__(
        self,
        pretrained_model_path,
        output_channels,
        output_height,
        output_width,
        frame_count,
        lr=1e-4,
        weight_decay=0,
        drop_path=0.1,
        num_decoder_layers=6,
    ):
        super().__init__()
        self.save_hyperparameters()

        # Set learning parameters
        self.lr = lr
        self.weight_decay = weight_decay
        self.frame_count = frame_count
        self.pretrained_model_path = pretrained_model_path
        self.drop_path = drop_path
        self.output_channels = output_channels
        self.output_height = output_height
        self.output_width = output_width

        self.target_aspect_ratio: float = 0.75
        self.target_scale_interval: float = 0.15
        self.context_aspect_ratio: Number = 1
        self.context_scale: float = 0.85
        self.patch_size = (6, 16, 16)

        # Load the pretrained IJEPA model for video-based architecture
        self.pretrained_model = VJEPA.load_from_checkpoint(
            self.pretrained_model_path, strict=False
        )
        self.pretrained_model.mode = "test"
        self.pretrained_model.phase = "static_scene"
        self.pretrained_model.layer_dropout = self.drop_path
        self.pretrained_model.m = 1
        self.pretrained_model.momentum_limits = (1.0, 1.0)
        self.average_pool = nn.AvgPool1d((self.pretrained_model.embed_dim), stride=1)

        self.mlp_head = nn.Sequential(
            nn.LayerNorm(self.pretrained_model.embed_dim),
            nn.Linear(self.pretrained_model.embed_dim, np.prod(self.patch_size)),
            nn.Unflatten(
                1,
                (
                    self.pretrained_model.num_frames
                    // self.pretrained_model.tubelet_size,
                    self.pretrained_model.img_size[0]
                    // self.pretrained_model.patch_size[0],
                    self.pretrained_model.img_size[1]
                    // self.pretrained_model.patch_size[1],
                ),
            ),  # Reshape into patches
            LambdaLayer(lambda x: x.permute(0, 4, 1, 2, 3)),
            # nn.Upsample(scale_factor=(2, 2, 2), mode="trilinear", align_corners=True),
            nn.ReLU(),
            nn.ConvTranspose3d(
                in_channels=np.prod(
                    self.patch_size
                ),  # Input channels (from the patch size)
                out_channels=3,  # RGB output
                kernel_size=(
                    self.pretrained_model.tubelet_size,
                    self.pretrained_model.patch_size[0],
                    self.pretrained_model.patch_size[1],
                ),  # Same as the Conv3D kernel
                stride=(
                    self.pretrained_model.tubelet_size,
                    self.pretrained_model.patch_size[0],
                    self.pretrained_model.patch_size[1],
                ),  # Same stride as Conv3D
            ),
        )

        # define loss
        self.criterion = nn.MSELoss()

    def forward(self, x, random_t):
        x = self.pretrained_model(
            x=x,
            target_aspect_ratio=self.target_aspect_ratio,
            target_scale=self.target_scale_interval,
            context_aspect_ratio=self.context_aspect_ratio,
            context_scale=self.context_scale,
            static_scene_temporal_reasoning=False,
            use_static_positional_embedding=True,
            random_t=random_t,
        )
        print(f"SHAPE BEFORE MLP: {x.shape=}")
        # x = self.average_pool(x)  # conduct average pool like in paper
        # # new shape = [batch_size, num_patches, 1]
        # x = x.squeeze(-1)  # [batch_size, num_patches]
        # x = self.pretrained_model.predictor.decoder(x)
        x = self.mlp_head(
            x
        )  # [batch_size, output_channels, frame_count, output_height, output_width]
        print(f"SHAPE AFTER MLP: {x.shape=}")

        return x

    def training_step(self, batch, batch_idx):
        clip: torch.Tensor
        running_loss = 0.0
        running_accuracy = 0.0
        for clip in batch:
            y = clip
            x = y[:, :, 0:1, :, :]
            stacked_img = x.repeat(1, 1, self.frame_count, 1, 1)
            print(f"{stacked_img.shape=}")
            y_hat = self(x=stacked_img, random_t=0)
            print(f"{y_hat.shape=}")
            print(f"{y.shape=}")
            save_frames_to_folder(
                video_tensor=y_hat,
                original_tensor=y,
                folder_name="finetune/static",
                batch_idx=batch_idx,
            )
            loss = self.criterion(y_hat, y)  # calculate loss
            accuracy = (
                (y_hat.argmax(dim=1) == y.argmax(dim=1)).float().mean()
            )  # calculate accuracy
            running_loss += loss
            running_accuracy += accuracy

        running_accuracy /= len(batch)
        running_loss /= len(batch)
        self.log("train_accuracy", running_accuracy)
        self.log("train_loss", running_loss)
        print("train_accuracy", running_accuracy)
        print("train_loss", running_loss)
        return running_loss

    def validation_step(self, batch, batch_idx):
        clip: torch.Tensor
        running_loss = 0.0
        running_accuracy = 0.0
        for clip in batch:
            y = clip
            x = y[:, :, 0:1, :, :]
            stacked_img = x.repeat(1, 1, self.frame_count, 1, 1)
            print(f"{stacked_img.shape=}")
            y_hat = self(x=stacked_img, random_t=0)
            print(f"{y_hat.shape=}")
            print(f"{y.shape=}")
            save_frames_to_folder(
                video_tensor=y_hat,
                original_tensor=y,
                folder_name="finetune/static",
                batch_idx=batch_idx,
            )
            loss = self.criterion(y_hat, y)  # calculate loss
            accuracy = (
                (y_hat.argmax(dim=1) == y.argmax(dim=1)).float().mean()
            )  # calculate accuracy
            running_loss += loss
            running_accuracy += accuracy

        running_accuracy /= len(batch)
        running_loss /= len(batch)
        self.log("train_accuracy", running_accuracy)
        self.log("train_loss", running_loss)
        print("train_accuracy", running_accuracy)
        print("train_loss", running_loss)
        return running_loss

    def configure_optimizers(self):
        optimizer = torch.optim.Adam(
            self.parameters(), lr=self.lr, weight_decay=self.weight_decay
        )
        return optimizer


def save_frames_to_folder(video_tensor, original_tensor, folder_name, batch_idx):
    # Create folder structure with unique folder names
    if batch_idx % 5000 != 0:
        return

    base_folder = f"{folder_name}/{batch_idx}"
    pred_folder = os.path.join(base_folder, "pred")
    target_folder = os.path.join(base_folder, "target")

    # Create directories if they don't exist
    os.makedirs(pred_folder, exist_ok=True)
    os.makedirs(target_folder, exist_ok=True)

    video_tensor = video_tensor.squeeze(
        0
    )  # Now target_tensor has shape [3, num_frames, height, width]
    original_tensor = original_tensor.squeeze(0)

    video_tensor = video_tensor.cpu()  # Move to CPU if on CUDA
    original_tensor = original_tensor.cpu()
    # Iterate over each frame
    for i in range(
        video_tensor.shape[1]
    ):  # target_tensor.shape[1] is the number of frames
        # Extract frames from target and original tensors
        if video_tensor.dim() == 5:
            video_tensor = video_tensor[0]
        if original_tensor.dim() == 5:
            original_tensor = original_tensor[0]
        target_frame = video_tensor[:, i, :, :]  # Shape [3, height, width]
        original_frame = original_tensor[:, i, :, :]  # Shape [3, height, width]

        target_frame = target_frame - target_frame.min()  # Shift the minimum value to 0
        target_frame = target_frame / target_frame.max()  # Normalize to [0, 1]
        target_frame = target_frame * 255  # Scale to [0, 255]
        target_frame = target_frame.byte()

        original_frame = (
            original_frame - original_frame.min()
        )  # Shift the minimum value to 0
        original_frame = original_frame / original_frame.max()  # Normalize to [0, 1]
        original_frame = original_frame * 255  # Scale to [0, 255]
        original_frame = original_frame.byte()

        # Convert the tensor to a PIL Image (from [C, H, W] to [H, W, C])
        target_frame_image = target_frame.permute(
            1, 2, 0
        ).byte()  # Shape [height, width, 3]
        original_frame_image = original_frame.permute(
            1, 2, 0
        ).byte()  # Shape [height, width, 3]

        # Convert to PIL Image and save them in respective subfolders
        target_pil_image = Image.fromarray(
            target_frame_image.numpy()
        )  # Convert to PIL Image
        original_pil_image = Image.fromarray(
            original_frame_image.numpy()
        )  # Convert to PIL Image

        # Save the frames as PNG images
        target_pil_image.save(
            os.path.join(pred_folder, f"frame_{i+1}.png")
        )  # Save target frame
        original_pil_image.save(
            os.path.join(target_folder, f"frame_{i+1}.png")
        )  # Save original frame

    print(
        f"Saved {video_tensor.shape[1]} frames to 'target' and 'original' subfolders under '{base_folder}'."
    )


if __name__ == "__main__":

    torch.cuda.empty_cache()

    dataset_path: Path = Path(
        "/mnt/data/video/kinetics-dataset/k400"
    ).resolve()  # Path to Kinetics dataset

    img_size: int = 224
    frame_count: int = 16

<<<<<<< HEAD
    dataset = VideoDataModule(
        dataset_path=dataset_path,
        # batch_size=16,
        batch_size=1,
=======
    dataset_module = VideoDataModule(
        dataset_path=dataset,
        batch_size=2,
>>>>>>> cab022e3
        frames_per_clip=frame_count,
        pin_memory=True,
        prefetch_factor=4,
    )

    model = VJEPA_FT(
        # lr=1e-4,
        lr=1e-3,
        pretrained_model_path="/home/yunusskeete/Downloads/version_2/checkpoints/epoch=2-step=723774.ckpt",
        frame_count=frame_count,
        output_channels=3,
        output_height=img_size,
        output_width=img_size,
    )

    lr_monitor = LearningRateMonitor(logging_interval="step")
    model_summary = ModelSummary(max_depth=2)

    logger = TensorBoardLogger(
        "lightning_logs",
        name="v-jepa/finetune/static/",
    )

    trainer = pl.Trainer(
<<<<<<< HEAD
        # accelerator="cpu",
=======
>>>>>>> cab022e3
        accelerator="gpu",
        devices=1,
        max_epochs=3,
        callbacks=[lr_monitor, model_summary],
        logger=logger,
        gradient_clip_val=0.1,
    )

    trainer.fit(model, dataset)<|MERGE_RESOLUTION|>--- conflicted
+++ resolved
@@ -285,16 +285,10 @@
     img_size: int = 224
     frame_count: int = 16
 
-<<<<<<< HEAD
     dataset = VideoDataModule(
         dataset_path=dataset_path,
         # batch_size=16,
         batch_size=1,
-=======
-    dataset_module = VideoDataModule(
-        dataset_path=dataset,
-        batch_size=2,
->>>>>>> cab022e3
         frames_per_clip=frame_count,
         pin_memory=True,
         prefetch_factor=4,
@@ -319,10 +313,6 @@
     )
 
     trainer = pl.Trainer(
-<<<<<<< HEAD
-        # accelerator="cpu",
-=======
->>>>>>> cab022e3
         accelerator="gpu",
         devices=1,
         max_epochs=3,
