import os
from pathlib import Path
from typing import Optional

import torch
import pytorch_lightning as pl
from pytorch_lightning.callbacks import (  # ModelCheckpoint,
    LearningRateMonitor,
    ModelSummary,
)
from pytorch_lightning.loggers import TensorBoardLogger

from jepa_datasets import VideoDataModule
from model import VJEPA

if __name__ == "__main__":

    torch.set_float32_matmul_precision("medium")

    dataset_path: Path = Path(
        "E:/ahmad/kinetics-dataset/smaller"
    ).resolve()  # Path to Kinetics dataset

    dataset_videos = VideoDataModule(
        dataset_path=dataset_path,
        batch_size=4,
        frames_per_clip=8,
<<<<<<< HEAD
        frame_step=8,
        pin_memory=True,
        prefetch_factor=4,
        num_clips=-1,
        num_workers=4,
=======
        num_workers=os.cpu_count() // 2,
        pin_memory=True,
        prefetch_factor=2,
        frame_step=8,
        num_clips=-1,
>>>>>>> f19bf73a
    )

    model = VJEPA(lr=1e-3, num_frames=dataset_videos.frames_per_clip)

    lr_monitor = LearningRateMonitor(logging_interval="step")
    model_summary = ModelSummary(max_depth=2)

    # TensorBoard Logger
    logger = TensorBoardLogger(
        "lightning_logs",
        name="v-jepa/pretrain/images",
    )

    # Path to the checkpoint to resume from (use the latest checkpoint if available)
    checkpoint_path: Optional[str] = (
        # "D:/MDX/Thesis/lightning_logs/v-jepa/version_13/checkpoints/epoch=0-step=750.ckpt"
        None
    )

    mid_epoch_checkpoint_path: Optional[str] = None

    if checkpoint_path is not None:
        model = VJEPA.load_from_checkpoint(checkpoint_path=checkpoint_path)

    print("STARTING IMAGES")

    trainer_images = pl.Trainer(
        accelerator="gpu",
        devices=1,
        max_epochs=3,
        gradient_clip_val=0.1,
        callbacks=[lr_monitor, model_summary],
        logger=logger,
    )

    model.phase = "images"

    trainer_images.fit(
        model=model,
        datamodule=dataset_videos,
        ckpt_path=mid_epoch_checkpoint_path,
    )<|MERGE_RESOLUTION|>--- conflicted
+++ resolved
@@ -2,8 +2,8 @@
 from pathlib import Path
 from typing import Optional
 
+import pytorch_lightning as pl
 import torch
-import pytorch_lightning as pl
 from pytorch_lightning.callbacks import (  # ModelCheckpoint,
     LearningRateMonitor,
     ModelSummary,
@@ -25,19 +25,11 @@
         dataset_path=dataset_path,
         batch_size=4,
         frames_per_clip=8,
-<<<<<<< HEAD
         frame_step=8,
         pin_memory=True,
         prefetch_factor=4,
         num_clips=-1,
-        num_workers=4,
-=======
-        num_workers=os.cpu_count() // 2,
-        pin_memory=True,
-        prefetch_factor=2,
-        frame_step=8,
-        num_clips=-1,
->>>>>>> f19bf73a
+        num_workers=4,  # os.cpu_count() // 2
     )
 
     model = VJEPA(lr=1e-3, num_frames=dataset_videos.frames_per_clip)
